--- conflicted
+++ resolved
@@ -3,16 +3,14 @@
 Note the first digit of every adapter version corresponds to the major version of the Chartboost Mediation SDK compatible with that adapter. 
 Adapters are compatible with any Chartboost Mediation SDK version within that major version.
 
-<<<<<<< HEAD
-### 4.4.9.2.2
-- Performs initialization on `IO` to help reduce potential ANR issues.
-=======
+### 4.4.10.0.1
+- Perform initialization on `IO` to help reduce potential ANR issues.
+
 ### 4.4.10.0.0
 - This version of the adapter has been certified with Unity Ads SDK 4.10.0.
 
 ### 4.4.9.3.0
 - This version of the adapter has been certified with Unity Ads SDK 4.9.3.
->>>>>>> 3fcbe705
 
 ### 4.4.9.2.1
 - Fix memory leaks that could occur when fullscreen ads are shown from an `Activity`.
