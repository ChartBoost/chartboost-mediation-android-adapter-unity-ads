## Changelog

Note the first digit of every adapter version corresponds to the major version of the Chartboost Mediation SDK compatible with that adapter. 
Adapters are compatible with any Chartboost Mediation SDK version within that major version.

<<<<<<< HEAD
### 5.4.12.0.0
- This version of the adapter has been certified with Unity Ads SDK 4.12.0.
- This version of the adapter supports Chartboost Mediation SDK version 5.+.

### 4.4.9.2.1
- Add function allow publishers to set a boolean consent value for the Unity Ads SDK consent info.
=======
### 4.4.12.1.0
- This version of the adapter has been certified with Unity Ads SDK 4.12.1.

### 4.4.12.0.0
- This version of the adapter has been certified with Unity Ads SDK 4.12.0.

### 4.4.10.0.1
- Perform initialization on `IO` to help reduce potential ANR issues.

### 4.4.10.0.0
- This version of the adapter has been certified with Unity Ads SDK 4.10.0.

### 4.4.9.3.0
- This version of the adapter has been certified with Unity Ads SDK 4.9.3.

### 4.4.9.2.1
- Fix memory leaks that could occur when fullscreen ads are shown from an `Activity`.
>>>>>>> e78712af

### 4.4.9.2.0
- This version of the adapter has been certified with Unity Ads SDK 4.9.2.

### 4.4.9.1.0
- This version of the adapter has been certified with Unity Ads SDK 4.9.1.

### 4.4.8.0.2
- Updated to handle recent AdFormat changes.

### 4.4.8.0.1
- Guard against multiple continuation resumes wherever possible.

### 4.4.8.0.0
- This version of the adapter has been certified with Unity Ads SDK 4.8.0.
- Added onPartnerAdImpression to banners.

### 4.4.7.1.1
- Guard against multiple continuation resumes wherever possible.

### 4.4.7.1.0
- This version of the adapter has been certified with Unity Ads SDK 4.7.1. 

### 4.4.6.1.1
- Added onPartnerAdImpression call.

### 4.4.6.1.0
- This version of the adapter has been certified with Unity Ads SDK 4.6.1.

### 4.4.6.0.1
- Updated the dependency on Chartboost Mediation SDK to 4.0.0.

### 4.4.6.0.0
- This version of the adapter has been certified with Unity Ads SDK 4.6.0.

### 4.4.5.0.1
- Updated the dependency on Chartboost Mediation SDK to 4.0.0.

### 4.4.5.0.0
- This version of the adapter has been certified with Unity Ads SDK 4.5.0.

### 4.4.4.1.1
- Updated the dependency on Chartboost Mediation SDK to 4.0.0.

### 4.4.4.1.0
- This version of the adapter has been certified with Unity Ads SDK 4.4.1.<|MERGE_RESOLUTION|>--- conflicted
+++ resolved
@@ -3,14 +3,10 @@
 Note the first digit of every adapter version corresponds to the major version of the Chartboost Mediation SDK compatible with that adapter. 
 Adapters are compatible with any Chartboost Mediation SDK version within that major version.
 
-<<<<<<< HEAD
 ### 5.4.12.0.0
 - This version of the adapter has been certified with Unity Ads SDK 4.12.0.
 - This version of the adapter supports Chartboost Mediation SDK version 5.+.
 
-### 4.4.9.2.1
-- Add function allow publishers to set a boolean consent value for the Unity Ads SDK consent info.
-=======
 ### 4.4.12.1.0
 - This version of the adapter has been certified with Unity Ads SDK 4.12.1.
 
@@ -28,7 +24,7 @@
 
 ### 4.4.9.2.1
 - Fix memory leaks that could occur when fullscreen ads are shown from an `Activity`.
->>>>>>> e78712af
+- Add function allow publishers to set a boolean consent value for the Unity Ads SDK consent info.
 
 ### 4.4.9.2.0
 - This version of the adapter has been certified with Unity Ads SDK 4.9.2.
