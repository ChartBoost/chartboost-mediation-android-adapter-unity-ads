--- conflicted
+++ resolved
@@ -12,7 +12,17 @@
 import android.util.Size
 import com.chartboost.chartboostmediationsdk.ChartboostMediationSdk
 import com.chartboost.chartboostmediationsdk.ad.ChartboostMediationBannerAdView.ChartboostMediationBannerSize.Companion.asSize
-import com.chartboost.chartboostmediationsdk.domain.*
+import com.chartboost.chartboostmediationsdk.domain.AdFormat
+import com.chartboost.chartboostmediationsdk.domain.ChartboostMediationAdException
+import com.chartboost.chartboostmediationsdk.domain.ChartboostMediationError
+import com.chartboost.chartboostmediationsdk.domain.PartnerAd
+import com.chartboost.chartboostmediationsdk.domain.PartnerAdFormats
+import com.chartboost.chartboostmediationsdk.domain.PartnerAdListener
+import com.chartboost.chartboostmediationsdk.domain.PartnerAdLoadRequest
+import com.chartboost.chartboostmediationsdk.domain.PartnerAdPreBidRequest
+import com.chartboost.chartboostmediationsdk.domain.PartnerAdapter
+import com.chartboost.chartboostmediationsdk.domain.PartnerAdapterConfiguration
+import com.chartboost.chartboostmediationsdk.domain.PartnerConfiguration
 import com.chartboost.chartboostmediationsdk.utils.PartnerLogController
 import com.chartboost.chartboostmediationsdk.utils.PartnerLogController.PartnerAdapterEvents.BIDDER_INFO_FETCH_STARTED
 import com.chartboost.chartboostmediationsdk.utils.PartnerLogController.PartnerAdapterEvents.BIDDER_INFO_FETCH_SUCCEEDED
@@ -58,9 +68,7 @@
 import com.unity3d.services.banners.BannerView
 import com.unity3d.services.banners.UnityBannerSize
 import kotlinx.coroutines.CancellableContinuation
-import kotlinx.coroutines.Dispatchers.IO
 import kotlinx.coroutines.suspendCancellableCoroutine
-import kotlinx.coroutines.withContext
 import kotlinx.serialization.json.Json
 import kotlinx.serialization.json.JsonObject
 import kotlinx.serialization.json.decodeFromJsonElement
@@ -91,13 +99,13 @@
          */
         private fun getChartboostMediationError(error: Any) =
             when (error) {
-                UnityAds.UnityAdsInitializationError.AD_BLOCKER_DETECTED -> ChartboostMediationError.CM_INITIALIZATION_FAILURE_AD_BLOCKER_DETECTED
-                UnityAdsLoadError.NO_FILL -> ChartboostMediationError.CM_LOAD_FAILURE_NO_FILL
-                UnityAdsLoadError.INITIALIZE_FAILED, UnityAdsShowError.NOT_INITIALIZED -> ChartboostMediationError.CM_INITIALIZATION_FAILURE_UNKNOWN
-                UnityAdsShowError.NO_CONNECTION -> ChartboostMediationError.CM_NO_CONNECTIVITY
-                UnityAdsLoadError.TIMEOUT -> ChartboostMediationError.CM_LOAD_FAILURE_TIMEOUT
-                UnityAdsShowError.TIMEOUT -> ChartboostMediationError.CM_SHOW_FAILURE_TIMEOUT
-                else -> ChartboostMediationError.CM_PARTNER_ERROR
+                UnityAds.UnityAdsInitializationError.AD_BLOCKER_DETECTED -> ChartboostMediationError.InitializationError.AdBlockerDetected
+                UnityAdsLoadError.NO_FILL -> ChartboostMediationError.LoadError.NoFill
+                UnityAdsLoadError.INITIALIZE_FAILED, UnityAdsShowError.NOT_INITIALIZED -> ChartboostMediationError.InitializationError.Unknown
+                UnityAdsShowError.NO_CONNECTION -> ChartboostMediationError.OtherError.NoConnectivity
+                UnityAdsLoadError.TIMEOUT -> ChartboostMediationError.LoadError.AdRequestTimeout
+                UnityAdsShowError.TIMEOUT -> ChartboostMediationError.ShowError.Timeout
+                else -> ChartboostMediationError.OtherError.PartnerError
             }
     }
 
@@ -112,43 +120,9 @@
     private val listeners = mutableMapOf<String, PartnerAdListener>()
 
     /**
-<<<<<<< HEAD
      * Unity Ads does not have a "ready" check, so we need to manually keep track of it, keyed by the Unity placement ID.
      */
     private var readinessTracker = mutableMapOf<String, Boolean>()
-=======
-     * Get the Unity Ads adapter version.
-     *
-     * You may version the adapter using any preferred convention, but it is recommended to apply the
-     * following format if the adapter will be published by Chartboost Mediation:
-     *
-     * Chartboost Mediation.Partner.Adapter
-     *
-     * "Chartboost Mediation" represents the Chartboost Mediation SDK’s major version that is compatible with this adapter. This must be 1 digit.
-     * "Partner" represents the partner SDK’s major.minor.patch.x (where x is optional) version that is compatible with this adapter. This can be 3-4 digits.
-     * "Adapter" represents this adapter’s version (starting with 0), which resets to 0 when the partner SDK’s version changes. This must be 1 digit.
-     */
-    override val adapterVersion: String
-        get() = BuildConfig.CHARTBOOST_MEDIATION_UNITY_ADS_ADAPTER_VERSION
-
-    /**
-     * Get the Unity Ads SDK version.
-     */
-    override val partnerSdkVersion: String
-        get() = UnityAds.version
-
-    /**
-     * Get the partner name for internal uses.
-     */
-    override val partnerId: String
-        get() = "unity"
-
-    /**
-     * Get the partner name for external uses.
-     */
-    override val partnerDisplayName: String
-        get() = "Unity Ads"
->>>>>>> e78712af
 
     /**
      * Initialize the Unity Ads SDK so that it is ready to request ads.
@@ -159,11 +133,7 @@
     override suspend fun setUp(
         context: Context,
         partnerConfiguration: PartnerConfiguration,
-<<<<<<< HEAD
     ): Result<Map<String, Any>> {
-=======
-    ): Result<Unit> = withContext(IO) {
->>>>>>> e78712af
         PartnerLogController.log(SETUP_STARTED)
 
         readinessTracker.clear()
@@ -174,13 +144,8 @@
             ?.let { gameId ->
                 setMediationMetadata(context)
 
-<<<<<<< HEAD
                 return suspendCancellableCoroutine { continuation ->
                     fun resumeOnce(result: Result<Map<String, Any>>) {
-=======
-                return@withContext suspendCancellableCoroutine { continuation ->
-                    fun resumeOnce(result: Result<Unit>) {
->>>>>>> e78712af
                         if (continuation.isActive) {
                             continuation.resume(result)
                         }
@@ -215,11 +180,7 @@
                 }
             } ?: run {
             PartnerLogController.log(SETUP_FAILED, "Missing game_id value.")
-<<<<<<< HEAD
             return Result.failure(ChartboostMediationAdException(ChartboostMediationError.InitializationError.InvalidCredentials))
-=======
-            return@withContext Result.failure(ChartboostMediationAdException(ChartboostMediationError.CM_INITIALIZATION_FAILURE_INVALID_CREDENTIALS))
->>>>>>> e78712af
         }
     }
 
@@ -440,73 +401,11 @@
             UnityAds.show(
                 activity,
                 partnerAd.request.partnerPlacement,
-<<<<<<< HEAD
-                object : IUnityAdsShowListener {
-                    override fun onUnityAdsShowFailure(
-                        placementId: String,
-                        error: UnityAdsShowError,
-                        message: String,
-                    ) {
-                        PartnerLogController.log(
-                            SHOW_FAILED,
-                            "Error: ${error.name}. Message: $message",
-                        )
-                        resumeOnce(Result.failure(ChartboostMediationAdException(getChartboostMediationError(error))))
-                    }
-
-                    override fun onUnityAdsShowStart(placementId: String) {
-                        PartnerLogController.log(SHOW_SUCCEEDED)
-                        listener?.onPartnerAdImpression(partnerAd)
-                            ?: PartnerLogController.log(
-                                CUSTOM,
-                                "Unable to fire onPartnerAdImpression for Unity Ads adapter.",
-                            )
-                        resumeOnce(Result.success(partnerAd))
-                    }
-
-                    override fun onUnityAdsShowClick(placementId: String) {
-                        PartnerLogController.log(DID_CLICK)
-                        listener?.onPartnerAdClicked(partnerAd) ?: run {
-                            PartnerLogController.log(
-                                CUSTOM,
-                                "Unable to fire onPartnerAdClicked for Unity Ads adapter. " +
-                                    "Listener is null.",
-                            )
-                        }
-                    }
-
-                    override fun onUnityAdsShowComplete(
-                        placementId: String,
-                        state: UnityAds.UnityAdsShowCompletionState,
-                    ) {
-                        readinessTracker[partnerAd.request.partnerPlacement] = false
-                        if (partnerAd.request.format == PartnerAdFormats.REWARDED &&
-                            state == UnityAds.UnityAdsShowCompletionState.COMPLETED
-                        ) {
-                            PartnerLogController.log(DID_REWARD)
-                            listener?.onPartnerAdRewarded(partnerAd)
-                                ?: PartnerLogController.log(
-                                    CUSTOM,
-                                    "Unable to fire onPartnerAdRewarded for Unity Ads adapter. " +
-                                        "Listener is null.",
-                                )
-                        }
-
-                        PartnerLogController.log(DID_DISMISS)
-                        listener?.onPartnerAdDismissed(partnerAd, null) ?: PartnerLogController.log(
-                            CUSTOM,
-                            "Unable to fire onPartnerAdClosed for Unity Ads adapter. " +
-                                "Listener is null.",
-                        )
-                    }
-                },
-=======
                 InterstitialAdShowListener(
                     WeakReference(continuation),
                     listener = listener,
                     partnerAd = partnerAd
                 )
->>>>>>> e78712af
             )
         }
     }
@@ -721,17 +620,6 @@
      * @param listener A [PartnerAdListener] to be notified of ad events.
      * @param partnerAd A [PartnerAd] object containing the ad to show.
      */
-<<<<<<< HEAD
-    private fun getChartboostMediationError(error: Any) =
-        when (error) {
-            UnityAds.UnityAdsInitializationError.AD_BLOCKER_DETECTED -> ChartboostMediationError.InitializationError.AdBlockerDetected
-            UnityAdsLoadError.NO_FILL -> ChartboostMediationError.LoadError.NoFill
-            UnityAdsLoadError.INITIALIZE_FAILED, UnityAdsShowError.NOT_INITIALIZED -> ChartboostMediationError.InitializationError.Unknown
-            UnityAdsShowError.NO_CONNECTION -> ChartboostMediationError.OtherError.NoConnectivity
-            UnityAdsLoadError.TIMEOUT -> ChartboostMediationError.LoadError.AdRequestTimeout
-            UnityAdsShowError.TIMEOUT -> ChartboostMediationError.ShowError.Timeout
-            else -> ChartboostMediationError.OtherError.PartnerError
-=======
     private class InterstitialAdShowListener(
         private val continuationRef: WeakReference<CancellableContinuation<Result<PartnerAd>>>,
         private val listener: PartnerAdListener?,
@@ -760,7 +648,6 @@
                 "Error: ${error.name}. Message: $message",
             )
             resumeOnce(Result.failure(ChartboostMediationAdException(getChartboostMediationError(error))))
->>>>>>> e78712af
         }
 
         override fun onUnityAdsShowStart(placementId: String) {
@@ -789,7 +676,7 @@
             state: UnityAds.UnityAdsShowCompletionState,
         ) {
             readinessTracker[partnerAd.request.partnerPlacement] = false
-            if (partnerAd.request.format == AdFormat.REWARDED &&
+            if (partnerAd.request.format == AdFormat.REWARDED.key &&
                 state == UnityAds.UnityAdsShowCompletionState.COMPLETED
             ) {
                 PartnerLogController.log(DID_REWARD)
